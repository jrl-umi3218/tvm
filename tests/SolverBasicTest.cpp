#include "SolverTestFunctions.h"

#include <iostream>

#include <tvm/ControlProblem.h>
#include <tvm/LinearizedControlProblem.h>
#include <tvm/Variable.h>
#include <tvm/constraint/abstract/Constraint.h>
#include <tvm/function/abstract/LinearFunction.h>
#include <tvm/function/IdentityFunction.h>
#include <tvm/graph/CallGraph.h>
#include <tvm/scheme/WeightedLeastSquares.h>
#include <tvm/solver/LSSOLLeastSquareSolver.h>
#include <tvm/solver/QLDLeastSquareSolver.h>
#include <tvm/solver/QuadprogLeastSquareSolver.h>
#include <tvm/task_dynamics/None.h>
#include <tvm/task_dynamics/Proportional.h>
#include <tvm/task_dynamics/ProportionalDerivative.h>
#include <tvm/task_dynamics/VelocityDamper.h>

using namespace tvm;
using namespace Eigen;

void solverTest01()
{
  Space s1(2);
  VariablePtr x = s1.createVariable("x");
  VariablePtr dx = dot(x);
  x->value(Vector2d(0.5,0.5));
  dx->value(Vector2d::Zero());

  int dim = 3;
  Space s2(dim);
  VariablePtr q = s2.createVariable("q");
  VariablePtr dq = dot(q);
  q->value(Vector3d(0.4, -0.6, 0.9));
  dq->value(Vector3d::Zero());

  auto sf = std::make_shared<SphereFunction>(x, Vector2d(0, 0), 1);
  auto rf = std::make_shared<Simple2dRobotEE>(q, Vector2d(2, 0), Vector3d(1, 1, 1));
  auto idx = std::make_shared<function::IdentityFunction>(x);
  auto df = std::make_shared<Difference>(rf, idx);

  VectorXd v(2); v << 0, 0;
  Vector3d b = Vector3d::Constant(1.5);

  double dt = 1e-1;
  LinearizedControlProblem lpb;
  auto t1 = lpb.add(sf == 0., task_dynamics::PD(2), { requirements::PriorityLevel(0) });
  auto t2 = lpb.add(df == v, task_dynamics::PD(2), { requirements::PriorityLevel(0) });
  auto t3 = lpb.add(-b <= q <= b, task_dynamics::VelocityDamper(dt, { 1., 0.01, 0, 1 }), { requirements::PriorityLevel(0) });
  std::cout << t1->task.taskDynamics<task_dynamics::PD>()->gains().first << std::endl;

  scheme::WeightedLeastSquares solver(solver::LSSOLLeastSquareConfiguration{});
  solver.solve(lpb);
  std::cout << "ddx = " << dot(x, 2)->value().transpose() << std::endl;
  std::cout << "ddq = " << dot(q, 2)->value().transpose() << std::endl;
}


void solverTest02()
{
  Space s1(2);
  VariablePtr x = s1.createVariable("x");

  Space s2(3);
  VariablePtr q = s2.createVariable("q");

  auto idx = std::make_shared<function::IdentityFunction>(x);
  auto idq = std::make_shared<function::IdentityFunction>(q);

  ControlProblem pb;
  pb.add(idx >= 0., { requirements::PriorityLevel(0) });
  pb.add(idq >= 0., { requirements::PriorityLevel(0) });

  LinearizedControlProblem lpb(pb);

  scheme::WeightedLeastSquares solver(solver::LSSOLLeastSquareConfiguration{});
  solver.solve(lpb);
}

using std::make_shared;
using namespace requirements;

void minimalKin()
{
  Space s1(2);
  VariablePtr x = s1.createVariable("x");
  x << Vector2d(0.5, 0.5);

  Space s2(3);
  VariablePtr q = s2.createVariable("q");
  q->value(Vector3d(0.4, -0.6, -0.1));

  auto sf = make_shared<SphereFunction>(x, Vector2d(0, 0), 1);
  auto rf = make_shared<Simple2dRobotEE>(q, Vector2d(-3, 0), Vector3d(1, 1, 1));
  auto idx = make_shared<function::IdentityFunction>(x);
  auto df = make_shared<Difference>(rf, idx);

  VectorXd v = Vector2d::Zero();
  Vector3d b = Vector3d::Constant(1.57);

  LinearizedControlProblem lpb;
  auto t1 = lpb.add(sf == 0., task_dynamics::P(2), { PriorityLevel(0) });
  auto t2 = lpb.add(df == v, task_dynamics::P(2), { PriorityLevel(0) });
  auto t3 = lpb.add(-b <= q <= b, task_dynamics::VelocityDamper({ 1, 0.01, 0, 0.1 }), { PriorityLevel(0) });
  auto t4 = lpb.add(dot(q) == 0., task_dynamics::None(), { PriorityLevel(1), AnisotropicWeight(Vector3d(10,2,1)) });

<<<<<<< HEAD
  scheme::WeightedLeastSquares solver(solver::LSSOLLeastSquareOptions().verbose(true));
  scheme::WeightedLeastSquares solver2(solver::QLDLeastSquareOptions().verbose(true));
  scheme::WeightedLeastSquares solver3(solver::QLDLeastSquareOptions().verbose(true).cholesky(true));
  scheme::WeightedLeastSquares solver4(solver::QuadprogLeastSquareOptions().verbose(true));
  scheme::WeightedLeastSquares solver5(solver::QuadprogLeastSquareOptions().verbose(true).cholesky(true));
=======
  scheme::WeightedLeastSquares solver;
>>>>>>> 78e1cb61
  for (int i = 0; i < 1; ++i)
  {
    solver.solve(lpb);
    solver2.solve(lpb);
    solver3.solve(lpb);
    solver4.solve(lpb);
    solver5.solve(lpb);

    double dt = 0.01;
    x->value(x->value() + dot(x, 1)->value()*dt);
    q->value(q->value() + dot(q, 1)->value()*dt);
    if (i % 10 == 0)
    {
      std::cout << "it = " << i << std::endl;
      std::cout << "x = " << x->value().transpose() << std::endl;
      std::cout << "q = " << q->value().transpose() << std::endl;
      std::cout << "ee = " << rf->value().transpose() << std::endl;
    }
  }
}

void minimalKinSub()
{
  Space s1(2);
  VariablePtr x = s1.createVariable("x");
  x << Vector2d(0.5, 0.5);

  Space s2(3);
  VariablePtr q = s2.createVariable("q");
  q->value(Vector3d(0.4, -0.6, -0.1));

  auto sf = make_shared<SphereFunction>(x, Vector2d(0, 0), 1);
  auto rf = make_shared<Simple2dRobotEE>(q, Vector2d(-3, 0), Vector3d(1, 1, 1));
  auto idx = make_shared<function::IdentityFunction>(x);
  auto df = make_shared<Difference>(rf, idx);

  VectorXd v = Vector2d::Zero();
  Vector3d b = Vector3d::Constant(1.57);

  LinearizedControlProblem lpb;
  auto t1 = lpb.add(sf == 0., task_dynamics::P(2), { PriorityLevel(0) });
  auto t2 = lpb.add(df == v, task_dynamics::P(2), { PriorityLevel(0) });
  auto t3 = lpb.add(-b <= q <= b, task_dynamics::VelocityDamper({ 1, 0.01, 0, 0.1 }), { PriorityLevel(0) });
  auto t4 = lpb.add(dot(q) == 0., { PriorityLevel(1), AnisotropicWeight(Vector3d(10,2,1)) });

  lpb.add(hint::Substitution(lpb.constraint(t2.get()), dot(x)));

<<<<<<< HEAD
  scheme::WeightedLeastSquares solver(solver::LSSOLLeastSquareOptions().verbose(true));
=======
  scheme::WeightedLeastSquares solver;
>>>>>>> 78e1cb61
  for (int i = 0; i < 1; ++i)
  {
    solver.solve(lpb);

    double dt = 0.01;
    x->value(x->value() + dot(x, 1)->value()*dt);
    q->value(q->value() + dot(q, 1)->value()*dt);
    if (i % 10 == 0)
    {
      std::cout << "it = " << i << std::endl;
      std::cout << "x = " << x->value().transpose() << std::endl;
      std::cout << "q = " << q->value().transpose() << std::endl;
      std::cout << "ee = " << rf->value().transpose() << std::endl;
    }
  }
}

void minimalDyn()
{
  Space s1(2);
  VariablePtr x = s1.createVariable("x");
  VariablePtr dx = dot(x);
  x << Vector2d(0.5, 0.5);
  dx << Vector2d::Zero();

  Space s2(3);
  VariablePtr q = s2.createVariable("q");
  VariablePtr dq = dot(q);
  q->value(Vector3d(0.4, -0.6, -0.1));
  dq->value(Vector3d::Zero());

  auto sf = make_shared<SphereFunction>(x, Vector2d(0, 0), 1);
  auto rf = make_shared<Simple2dRobotEE>(q, Vector2d(-3, 0), Vector3d(1, 1, 1));
  auto idx = make_shared<function::IdentityFunction>(x);
  auto df = make_shared<Difference>(rf, idx);

  VectorXd v(2); v << 0, 0;
  Vector3d b = Vector3d::Constant(1.5);

  double dt = 1e-2;
  LinearizedControlProblem lpb;
  auto t1 = lpb.add(sf == 0., task_dynamics::PD(50), { PriorityLevel(0) });
  auto t2 = lpb.add(df == v, task_dynamics::PD(50), { PriorityLevel(0) });
  auto t3 = lpb.add(-b <= q <= b, task_dynamics::VelocityDamper(dt, { 1., 0.01, 0, 0.1 }), { PriorityLevel(0) });
  auto t4 = lpb.add(dot(q, 2) == 0., { PriorityLevel(1), AnisotropicWeight(Vector3d(10,2,1)) });

<<<<<<< HEAD
  scheme::WeightedLeastSquares solver(solver::LSSOLLeastSquareConfiguration{});
=======
  scheme::WeightedLeastSquares solver;
>>>>>>> 78e1cb61
  for (int i = 0; i < 5000; ++i)
  {
    solver.solve(lpb);

    double dt = 0.01;
    x->value(x->value() + dx->value()*dt + 0.5 * dot(x, 2)->value()*dt*dt);
    q->value(q->value() + dq->value()*dt + 0.5 * dot(q, 2)->value()*dt*dt);
    if (i % 10 == 0)
    {
      std::cout << "it = " << i << std::endl;
      std::cout << "x = " << x->value().transpose() << std::endl;
      std::cout << "q = " << q->value().transpose() << std::endl;
      std::cout << "ee = " << rf->value().transpose() << std::endl;
    }
  }
}<|MERGE_RESOLUTION|>--- conflicted
+++ resolved
@@ -106,15 +106,11 @@
   auto t3 = lpb.add(-b <= q <= b, task_dynamics::VelocityDamper({ 1, 0.01, 0, 0.1 }), { PriorityLevel(0) });
   auto t4 = lpb.add(dot(q) == 0., task_dynamics::None(), { PriorityLevel(1), AnisotropicWeight(Vector3d(10,2,1)) });
 
-<<<<<<< HEAD
   scheme::WeightedLeastSquares solver(solver::LSSOLLeastSquareOptions().verbose(true));
   scheme::WeightedLeastSquares solver2(solver::QLDLeastSquareOptions().verbose(true));
   scheme::WeightedLeastSquares solver3(solver::QLDLeastSquareOptions().verbose(true).cholesky(true));
   scheme::WeightedLeastSquares solver4(solver::QuadprogLeastSquareOptions().verbose(true));
   scheme::WeightedLeastSquares solver5(solver::QuadprogLeastSquareOptions().verbose(true).cholesky(true));
-=======
-  scheme::WeightedLeastSquares solver;
->>>>>>> 78e1cb61
   for (int i = 0; i < 1; ++i)
   {
     solver.solve(lpb);
@@ -162,11 +158,7 @@
 
   lpb.add(hint::Substitution(lpb.constraint(t2.get()), dot(x)));
 
-<<<<<<< HEAD
   scheme::WeightedLeastSquares solver(solver::LSSOLLeastSquareOptions().verbose(true));
-=======
-  scheme::WeightedLeastSquares solver;
->>>>>>> 78e1cb61
   for (int i = 0; i < 1; ++i)
   {
     solver.solve(lpb);
@@ -213,11 +205,7 @@
   auto t3 = lpb.add(-b <= q <= b, task_dynamics::VelocityDamper(dt, { 1., 0.01, 0, 0.1 }), { PriorityLevel(0) });
   auto t4 = lpb.add(dot(q, 2) == 0., { PriorityLevel(1), AnisotropicWeight(Vector3d(10,2,1)) });
 
-<<<<<<< HEAD
   scheme::WeightedLeastSquares solver(solver::LSSOLLeastSquareConfiguration{});
-=======
-  scheme::WeightedLeastSquares solver;
->>>>>>> 78e1cb61
   for (int i = 0; i < 5000; ++i)
   {
     solver.solve(lpb);
